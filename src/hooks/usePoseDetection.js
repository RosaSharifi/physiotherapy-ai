--- conflicted
+++ resolved
@@ -2,13 +2,7 @@
  * Custom hook for MediaPipe Pose detection and landmark processing
  */
 
-<<<<<<< HEAD
-import {useState, useEffect, useRef, useCallback} from 'react';
-import * as poseDetection from '@mediapipe/pose';
-import { Camera } from '@mediapipe/camera_utils';
-=======
 import { useState, useEffect, useRef, useCallback } from 'react';
->>>>>>> e6f5ecbf
 import { extractPosePoints } from '../utils/poseUtils';
 
 const usePoseDetection = () => {
